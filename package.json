--- conflicted
+++ resolved
@@ -28,12 +28,7 @@
   "license": "MIT",
   "main": "src/route-manager.js",
   "dependencies": {
-<<<<<<< HEAD
-    "element-kit": "*",
-=======
     "element-kit": "^1.0.5",
-    "event-handler": "^1.0.1",
->>>>>>> 3420350f
     "handlebars": "^3.0.0",
     "handlebars-helper-slugify": "^0.3.2",
     "jquery": "^2.1.3",
